--- conflicted
+++ resolved
@@ -10,11 +10,7 @@
             "python": "${workspaceFolder:cua-root}/.venv/bin/python",
             "cwd": "${workspaceFolder:cua-root}",
             "env": {
-<<<<<<< HEAD
-                "PYTHONPATH": "${workspaceFolder:cua-root}/libs/core:${workspaceFolder:cua-root}/libs/computer:${workspaceFolder:cua-root}/libs/agent:${workspaceFolder:cua-root}/libs/som:${workspaceFolder:cua-root}/libs/pylume:${workspaceFolder:cua-root}/libs/computer-server:${workspaceFolder:cua-root}/libs/mcp-server:${workspaceFolder:cua-root}/libs/playground-api"
-=======
                 "PYTHONPATH": "${workspaceFolder:cua-root}/libs/python/core:${workspaceFolder:cua-root}/libs/python/computer:${workspaceFolder:cua-root}/libs/python/agent:${workspaceFolder:cua-root}/libs/python/som:${workspaceFolder:cua-root}/libs/python/pylume"
->>>>>>> 394ebaac
             }
         },
         {
@@ -27,11 +23,7 @@
             "python": "${workspaceFolder:cua-root}/.venv/bin/python",
             "cwd": "${workspaceFolder:cua-root}",
             "env": {
-<<<<<<< HEAD
-                "PYTHONPATH": "${workspaceFolder:cua-root}/libs/core:${workspaceFolder:cua-root}/libs/computer:${workspaceFolder:cua-root}/libs/agent:${workspaceFolder:cua-root}/libs/som:${workspaceFolder:cua-root}/libs/pylume:${workspaceFolder:cua-root}/libs/computer-server:${workspaceFolder:cua-root}/libs/mcp-server:${workspaceFolder:cua-root}/libs/playground-api"
-=======
                 "PYTHONPATH": "${workspaceFolder:cua-root}/libs/python/core:${workspaceFolder:cua-root}/libs/python/computer:${workspaceFolder:cua-root}/libs/python/agent:${workspaceFolder:cua-root}/libs/python/som:${workspaceFolder:cua-root}/libs/python/pylume"
->>>>>>> 394ebaac
             }
         },
         {
@@ -44,11 +36,7 @@
             "python": "${workspaceFolder:cua-root}/.venv/bin/python",
             "cwd": "${workspaceFolder:cua-root}",
             "env": {
-<<<<<<< HEAD
-                "PYTHONPATH": "${workspaceFolder:cua-root}/libs/core:${workspaceFolder:cua-root}/libs/computer:${workspaceFolder:cua-root}/libs/agent:${workspaceFolder:cua-root}/libs/som:${workspaceFolder:cua-root}/libs/pylume:${workspaceFolder:cua-root}/libs/computer-server:${workspaceFolder:cua-root}/libs/mcp-server:${workspaceFolder:cua-root}/libs/playground-api"
-=======
                 "PYTHONPATH": "${workspaceFolder:cua-root}/libs/python/core:${workspaceFolder:cua-root}/libs/python/computer:${workspaceFolder:cua-root}/libs/python/agent:${workspaceFolder:cua-root}/libs/python/som:${workspaceFolder:cua-root}/libs/python/pylume"
->>>>>>> 394ebaac
             }
         },
         {
@@ -61,11 +49,7 @@
             "python": "${workspaceFolder:cua-root}/.venv/bin/python",
             "cwd": "${workspaceFolder:cua-root}",
             "env": {
-<<<<<<< HEAD
-                "PYTHONPATH": "${workspaceFolder:cua-root}/libs/core:${workspaceFolder:cua-root}/libs/computer:${workspaceFolder:cua-root}/libs/agent:${workspaceFolder:cua-root}/libs/som:${workspaceFolder:cua-root}/libs/pylume:${workspaceFolder:cua-root}/libs/computer-server:${workspaceFolder:cua-root}/libs/mcp-server:${workspaceFolder:cua-root}/libs/playground-api"
-=======
                 "PYTHONPATH": "${workspaceFolder:cua-root}/libs/python/core:${workspaceFolder:cua-root}/libs/python/computer:${workspaceFolder:cua-root}/libs/python/agent:${workspaceFolder:cua-root}/libs/python/som:${workspaceFolder:cua-root}/libs/python/pylume"
->>>>>>> 394ebaac
             }
         },
         {
@@ -78,11 +62,7 @@
             "python": "${workspaceFolder:cua-root}/.venv/bin/python",
             "cwd": "${workspaceFolder:cua-root}",
             "env": {
-<<<<<<< HEAD
-                "PYTHONPATH": "${workspaceFolder:cua-root}/libs/core:${workspaceFolder:cua-root}/libs/computer:${workspaceFolder:cua-root}/libs/agent:${workspaceFolder:cua-root}/libs/som:${workspaceFolder:cua-root}/libs/pylume:${workspaceFolder:cua-root}/libs/computer-server:${workspaceFolder:cua-root}/libs/mcp-server:${workspaceFolder:cua-root}/libs/playground-api"
-=======
                 "PYTHONPATH": "${workspaceFolder:cua-root}/libs/python/core:${workspaceFolder:cua-root}/libs/python/computer:${workspaceFolder:cua-root}/libs/python/agent:${workspaceFolder:cua-root}/libs/python/som:${workspaceFolder:cua-root}/libs/python/pylume"
->>>>>>> 394ebaac
             }
         },
         {
@@ -104,11 +84,7 @@
             "python": "${workspaceFolder:cua-root}/.venv/bin/python",
             "cwd": "${workspaceFolder:cua-root}",
             "env": {
-<<<<<<< HEAD
-                "PYTHONPATH": "${workspaceFolder:cua-root}/libs/core:${workspaceFolder:cua-root}/libs/computer:${workspaceFolder:cua-root}/libs/agent:${workspaceFolder:cua-root}/libs/som:${workspaceFolder:cua-root}/libs/pylume:${workspaceFolder:cua-root}/libs/computer-server:${workspaceFolder:cua-root}/libs/mcp-server:${workspaceFolder:cua-root}/libs/playground-api"
-=======
                 "PYTHONPATH": "${workspaceFolder:cua-root}/libs/python/core:${workspaceFolder:cua-root}/libs/python/computer:${workspaceFolder:cua-root}/libs/python/agent:${workspaceFolder:cua-root}/libs/python/som:${workspaceFolder:cua-root}/libs/python/pylume"
->>>>>>> 394ebaac
             }
         },
         {
@@ -130,11 +106,7 @@
             "python": "${workspaceFolder:cua-root}/.venv/bin/python",
             "cwd": "${workspaceFolder:cua-root}",
             "env": {
-<<<<<<< HEAD
-                "PYTHONPATH": "${workspaceFolder:cua-root}/libs/core:${workspaceFolder:cua-root}/libs/computer:${workspaceFolder:cua-root}/libs/agent:${workspaceFolder:cua-root}/libs/som:${workspaceFolder:cua-root}/libs/pylume:${workspaceFolder:cua-root}/libs/computer-server:${workspaceFolder:cua-root}/libs/mcp-server:${workspaceFolder:cua-root}/libs/playground-api"
-=======
                 "PYTHONPATH": "${workspaceFolder:cua-root}/libs/python/core:${workspaceFolder:cua-root}/libs/python/computer:${workspaceFolder:cua-root}/libs/python/agent:${workspaceFolder:cua-root}/libs/python/som:${workspaceFolder:cua-root}/libs/python/pylume"
->>>>>>> 394ebaac
             }
         },
         {
@@ -147,11 +119,7 @@
             "python": "${workspaceFolder:cua-root}/.venv/bin/python",
             "cwd": "${workspaceFolder:cua-root}",
             "env": {
-<<<<<<< HEAD
-                "PYTHONPATH": "${workspaceFolder:cua-root}/libs/core:${workspaceFolder:cua-root}/libs/computer:${workspaceFolder:cua-root}/libs/agent:${workspaceFolder:cua-root}/libs/som:${workspaceFolder:cua-root}/libs/pylume:${workspaceFolder:cua-root}/libs/computer-server:${workspaceFolder:cua-root}/libs/mcp-server:${workspaceFolder:cua-root}/libs/playground-api"
-=======
                 "PYTHONPATH": "${workspaceFolder:cua-root}/libs/python/core:${workspaceFolder:cua-root}/libs/python/computer:${workspaceFolder:cua-root}/libs/python/agent:${workspaceFolder:cua-root}/libs/python/som:${workspaceFolder:cua-root}/libs/python/pylume"
->>>>>>> 394ebaac
             }
         },
         {
@@ -224,7 +192,7 @@
             "python": "${workspaceFolder:cua-root}/.venv/bin/python",
             "cwd": "${workspaceFolder:cua-root}/libs/playground-api",
             "env": {
-                "PYTHONPATH": "${workspaceFolder:cua-root}/libs/core:${workspaceFolder:cua-root}/libs/computer:${workspaceFolder:cua-root}/libs/agent:${workspaceFolder:cua-root}/libs/som:${workspaceFolder:cua-root}/libs/pylume:${workspaceFolder:cua-root}/libs/computer-server:${workspaceFolder:cua-root}/libs/mcp-server:${workspaceFolder:cua-root}/libs/playground-api"
+                "PYTHONPATH": "${workspaceFolder:cua-root}/libs/python/core:${workspaceFolder:cua-root}/libs/python/computer:${workspaceFolder:cua-root}/libs/python/agent:${workspaceFolder:cua-root}/libs/python/som:${workspaceFolder:cua-root}/libs/python/pylume:${workspaceFolder:cua-root}/libs/python/computer-server:${workspaceFolder:cua-root}/libs/python/mcp-server:${workspaceFolder:cua-root}/libs/python/playground-api"
             }
         }
     ]
