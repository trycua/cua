--- conflicted
+++ resolved
@@ -1,49 +1,40 @@
-"""
-Agent loops for agent
-"""
-
-# Import the loops to register them
-from . import (
-    anthropic,
-    composed_grounded,
-<<<<<<< HEAD
-=======
-    gelato,
->>>>>>> 0fb61ba8
-    gemini,
-    glm45v,
-    gta1,
-    holo,
-    internvl,
-    moondream3,
-    omniparser,
-    openai,
-    opencua,
-    qwen,
-<<<<<<< HEAD
-    uiins,
-=======
->>>>>>> 0fb61ba8
-    uitars,
-)
-
-__all__ = [
-    "anthropic",
-    "openai",
-    "uitars",
-    "omniparser",
-    "gta1",
-    "composed_grounded",
-    "glm45v",
-    "opencua",
-    "internvl",
-    "holo",
-    "moondream3",
-    "gemini",
-    "qwen",
-<<<<<<< HEAD
-    "uiins",
-=======
-    "gelato",
->>>>>>> 0fb61ba8
-]
+"""
+Agent loops for agent
+"""
+
+# Import the loops to register them
+from . import (
+    anthropic,
+    composed_grounded,
+    gelato,
+    gemini,
+    glm45v,
+    gta1,
+    holo,
+    internvl,
+    moondream3,
+    omniparser,
+    openai,
+    opencua,
+    qwen,
+    uiins,
+    uitars,
+)
+
+__all__ = [
+    "anthropic",
+    "openai",
+    "uitars",
+    "omniparser",
+    "gta1",
+    "composed_grounded",
+    "glm45v",
+    "opencua",
+    "internvl",
+    "holo",
+    "moondream3",
+    "gemini",
+    "qwen",
+    "uiins",
+    "gelato",
+]