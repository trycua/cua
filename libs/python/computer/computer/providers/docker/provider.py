--- conflicted
+++ resolved
@@ -38,13 +38,8 @@
     """
     
     def __init__(
-<<<<<<< HEAD
         self, 
         port: Optional[int] = DEFAULT_API_PORT,
-=======
-        self,
-        port: Optional[int] = 8000,
->>>>>>> a25c2dc1
         host: str = "localhost",
         storage: Optional[str] = None,
         shared_path: Optional[str] = None,
