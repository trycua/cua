import asyncio
import io
import json
import logging
import os
import platform
import re
import time
import traceback
from functools import wraps
from typing import (
    TYPE_CHECKING,
    Any,
    Awaitable,
    Callable,
    Dict,
    List,
    Literal,
    Optional,
    TypeVar,
    Union,
    cast,
)

try:
    from typing import ParamSpec
except Exception:  # pragma: no cover
    from typing_extensions import ParamSpec  # type: ignore

P = ParamSpec("P")
R = TypeVar("R")

from core.telemetry import is_telemetry_enabled, record_event
from PIL import Image

from . import helpers
from .interface.factory import InterfaceFactory
from .logger import Logger, LogLevel
from .models import Computer as ComputerConfig
from .models import Display
from .tracing import ComputerTracing
from .tracing_wrapper import TracingInterfaceWrapper

SYSTEM_INFO = {
    "os": platform.system().lower(),
    "os_version": platform.release(),
    "python_version": platform.python_version(),
}

# Import provider related modules
from .providers.base import VMProviderType
from .providers.factory import VMProviderFactory

OSType = Literal["macos", "linux", "windows"]


class Computer:
    """Computer is the main class for interacting with the computer."""

    def create_desktop_from_apps(self, apps):
        """
        Create a virtual desktop from a list of app names, returning a DioramaComputer
        that proxies Diorama.Interface but uses diorama_cmds via the computer interface.

        Args:
            apps (list[str]): List of application names to include in the desktop.
        Returns:
            DioramaComputer: A proxy object with the Diorama interface, but using diorama_cmds.
        """
        assert (
            "app-use" in self.experiments
        ), "App Usage is an experimental feature. Enable it by passing experiments=['app-use'] to Computer()"
        from .diorama_computer import DioramaComputer

        return DioramaComputer(self, apps)

    def __init__(
        self,
        display: Union[Display, Dict[str, int], str] = "1024x768",
        memory: str = "8GB",
        cpu: str = "4",
        os_type: OSType = "macos",
        name: str = "",
        image: Optional[str] = None,
        shared_directories: Optional[List[str]] = None,
        use_host_computer_server: bool = False,
        verbosity: Union[int, LogLevel] = logging.INFO,
        telemetry_enabled: bool = True,
        provider_type: Union[str, VMProviderType] = VMProviderType.LUME,
        provider_port: Optional[int] = 7777,
        noVNC_port: Optional[int] = 8006,
        api_port: Optional[int] = None,
        host: str = os.environ.get("PYLUME_HOST", "localhost"),
        storage: Optional[str] = None,
        ephemeral: bool = False,
        api_key: Optional[str] = None,
        experiments: Optional[List[str]] = None,
    ):
        """Initialize a new Computer instance.

        Args:
            display: The display configuration. Can be:
                    - A Display object
                    - A dict with 'width' and 'height'
                    - A string in format "WIDTHxHEIGHT" (e.g. "1920x1080")
                    Defaults to "1024x768"
            memory: The VM memory allocation. Defaults to "8GB"
            cpu: The VM CPU allocation. Defaults to "4"
            os_type: The operating system type ('macos' or 'linux')
            name: The VM name
            image: The VM image name
            shared_directories: Optional list of directory paths to share with the VM
            use_host_computer_server: If True, target localhost instead of starting a VM
            verbosity: Logging level (standard Python logging levels: logging.DEBUG, logging.INFO, etc.)
                      LogLevel enum values are still accepted for backward compatibility
            telemetry_enabled: Whether to enable telemetry tracking. Defaults to True.
            provider_type: The VM provider type to use (lume, qemu, cloud)
            port: Optional port to use for the VM provider server
            noVNC_port: Optional port for the noVNC web interface (Lumier provider)
            host: Host to use for VM provider connections (e.g. "localhost", "host.docker.internal")
            storage: Optional path for persistent VM storage (Lumier provider)
            ephemeral: Whether to use ephemeral storage
            api_key: Optional API key for cloud providers (defaults to CUA_API_KEY environment variable)
            experiments: Optional list of experimental features to enable (e.g. ["app-use"])
        """

        self.logger = Logger("computer", verbosity)
        self.logger.info("Initializing Computer...")

        # Fall back to environment variable for api_key if not provided
        if api_key is None:
            api_key = os.environ.get("CUA_API_KEY")

        if not image:
            if os_type == "macos":
                image = "macos-sequoia-cua:latest"
            elif os_type == "linux":
                image = "trycua/cua-ubuntu:latest"
        image = str(image)

        # Store original parameters
        self.image = image
        self.provider_port = provider_port
        self.noVNC_port = noVNC_port
        self.api_port = api_port
        self.host = host
        self.os_type = os_type
        self.provider_type = provider_type
        self.ephemeral = ephemeral
        self.api_key = api_key if self.provider_type == VMProviderType.CLOUD else None

        # Set default API port if not specified
        if self.api_port is None:
            self.api_port = 8443 if self.api_key else 8000

        self.experiments = experiments or []

        if "app-use" in self.experiments:
            assert self.os_type == "macos", "App use experiment is only supported on macOS"

        # The default is currently to use non-ephemeral storage
        if storage and ephemeral and storage != "ephemeral":
            raise ValueError("Storage path and ephemeral flag cannot be used together")

        # Windows Sandbox always uses ephemeral storage
        if self.provider_type == VMProviderType.WINSANDBOX:
            if not ephemeral and storage != None and storage != "ephemeral":
                self.logger.warning(
                    "Windows Sandbox storage is always ephemeral. Setting ephemeral=True."
                )
            self.ephemeral = True
            self.storage = "ephemeral"
        else:
            self.storage = "ephemeral" if ephemeral else storage

        # For Lumier provider, store the first shared directory path to use
        # for VM file sharing
        self.shared_path = None
        if shared_directories and len(shared_directories) > 0:
            self.shared_path = shared_directories[0]
            self.logger.info(
                f"Using first shared directory for VM file sharing: {self.shared_path}"
            )

        # Store telemetry preference
        self._telemetry_enabled = telemetry_enabled

        # Set initialization flag
        self._initialized = False
        self._running = False

        # Configure root logger
        self.verbosity = verbosity
        self.logger = Logger("computer", verbosity)

        # Configure component loggers with proper hierarchy
        self.vm_logger = Logger("computer.vm", verbosity)
        self.interface_logger = Logger("computer.interface", verbosity)

        if not use_host_computer_server:
            if ":" not in image:
                image = f"{image}:latest"

            if not name:
                # Normalize the name to be used for the VM
                name = image.replace(":", "_")
                # Remove any forward slashes
                name = name.replace("/", "_")

            # Convert display parameter to Display object
            if isinstance(display, str):
                # Parse string format "WIDTHxHEIGHT"
                match = re.match(r"(\d+)x(\d+)", display)
                if not match:
                    raise ValueError(
                        "Display string must be in format 'WIDTHxHEIGHT' (e.g. '1024x768')"
                    )
                width, height = map(int, match.groups())
                display_config = Display(width=width, height=height)
            elif isinstance(display, dict):
                display_config = Display(**display)
            else:
                display_config = display

            self.config = ComputerConfig(
                image=image.split(":")[0],
                tag=image.split(":")[1],
                name=name,
                display=display_config,
                memory=memory,
                cpu=cpu,
            )
            # Initialize VM provider but don't start it yet - we'll do that in run()
            self.config.vm_provider = None  # Will be initialized in run()

        # Store shared directories config
        self.shared_directories = shared_directories or []

        # Placeholder for VM provider context manager
        self._provider_context = None

        # Initialize with proper typing - None at first, will be set in run()
        self._interface = None
        self._original_interface = None  # Keep reference to original interface
        self._tracing_wrapper = None  # Tracing wrapper for interface
        self.use_host_computer_server = use_host_computer_server

        # Initialize tracing
        self._tracing = ComputerTracing(self)

        # Record initialization in telemetry (if enabled)
        if telemetry_enabled and is_telemetry_enabled():
            record_event("computer_initialized", SYSTEM_INFO)
        else:
            self.logger.debug("Telemetry disabled - skipping initialization tracking")

    async def __aenter__(self):
        """Start the computer."""
        await self.run()
        return self

    async def __aexit__(self, exc_type, exc_val, exc_tb):
        """Stop the computer."""
        await self.disconnect()

    def __enter__(self):
        """Start the computer."""
        # Run the event loop to call the async enter method
        loop = asyncio.get_event_loop()
        loop.run_until_complete(self.__aenter__())
        return self

    def __exit__(self, exc_type, exc_val, exc_tb):
        """Stop the computer."""
        loop = asyncio.get_event_loop()
        loop.run_until_complete(self.__aexit__(exc_type, exc_val, exc_tb))

    async def run(self) -> Optional[str]:
        """Initialize the VM and computer interface."""
        if TYPE_CHECKING:
            from .interface.base import BaseComputerInterface

        # If already initialized, just log and return
        if hasattr(self, "_initialized") and self._initialized:
            self.logger.info("Computer already initialized, skipping initialization")
            return

        self.logger.info("Starting computer...")
        start_time = time.time()

        try:
            # If using host computer server
            if self.use_host_computer_server:
                self.logger.info("Using host computer server")
                # Set ip_address for host computer server mode
                ip_address = (
                    self.host
                    if (self.host and self.host.strip() and self.host != "localhost")
                    else "localhost"
                )
                # Create the interface with explicit type annotation
                from .interface.base import BaseComputerInterface

                interface = cast(
                    BaseComputerInterface,
                    InterfaceFactory.create_interface_for_os(
                        os=self.os_type, ip_address=ip_address, api_port=self.api_port  # type: ignore[arg-type]
                    ),
                )
                self._interface = interface
                self._original_interface = interface

                self.logger.info("Waiting for host computer server to be ready...")
                await self._interface.wait_for_ready()
                self.logger.info("Host computer server ready")
            else:
                # Start or connect to VM
                self.logger.info(f"Starting VM: {self.image}")
                if not self._provider_context:
                    try:
                        provider_type_name = (
                            self.provider_type.name
                            if isinstance(self.provider_type, VMProviderType)
                            else self.provider_type
                        )
                        self.logger.verbose(
                            f"Initializing {provider_type_name} provider context..."
                        )

                        # Explicitly set provider parameters
                        storage = "ephemeral" if self.ephemeral else self.storage
                        verbose = self.verbosity >= LogLevel.DEBUG
                        ephemeral = self.ephemeral
                        port = self.provider_port if self.provider_port is not None else 7777
                        host = self.host if self.host else "localhost"
                        image = self.image
                        shared_path = self.shared_path
                        noVNC_port = self.noVNC_port

                        # Create VM provider instance with explicit parameters
                        try:
                            if self.provider_type == VMProviderType.LUMIER:
                                self.logger.info(f"Using VM image for Lumier provider: {image}")
                                if shared_path:
                                    self.logger.info(
                                        f"Using shared path for Lumier provider: {shared_path}"
                                    )
                                if noVNC_port:
                                    self.logger.info(
                                        f"Using noVNC port for Lumier provider: {noVNC_port}"
                                    )
                                self.config.vm_provider = VMProviderFactory.create_provider(
                                    self.provider_type,
                                    port=port,
                                    host=host,
                                    storage=storage,
                                    shared_path=shared_path,
                                    image=image,
                                    verbose=verbose,
                                    ephemeral=ephemeral,
                                    noVNC_port=noVNC_port,
                                )
                            elif self.provider_type == VMProviderType.LUME:
                                self.config.vm_provider = VMProviderFactory.create_provider(
                                    self.provider_type,
                                    port=port,
                                    host=host,
                                    storage=storage,
                                    verbose=verbose,
                                    ephemeral=ephemeral,
                                )
                            elif self.provider_type == VMProviderType.CLOUD:
                                self.config.vm_provider = VMProviderFactory.create_provider(
                                    self.provider_type,
                                    api_key=self.api_key,
                                    verbose=verbose,
                                )
                            elif self.provider_type == VMProviderType.WINSANDBOX:
                                self.config.vm_provider = VMProviderFactory.create_provider(
                                    self.provider_type,
                                    port=port,
                                    host=host,
                                    storage=storage,
                                    verbose=verbose,
                                    ephemeral=ephemeral,
                                    noVNC_port=noVNC_port,
                                )
                            elif self.provider_type == VMProviderType.DOCKER:
                                self.config.vm_provider = VMProviderFactory.create_provider(
                                    self.provider_type,
                                    port=port,
                                    host=host,
                                    storage=storage,
                                    shared_path=shared_path,
                                    image=image or "trycua/cua-ubuntu:latest",
                                    verbose=verbose,
                                    ephemeral=ephemeral,
                                    noVNC_port=noVNC_port,
                                    api_port=self.api_port,
                                )
                            else:
                                raise ValueError(f"Unsupported provider type: {self.provider_type}")
                            self._provider_context = await self.config.vm_provider.__aenter__()
                            self.logger.verbose("VM provider context initialized successfully")
                        except ImportError as ie:
                            self.logger.error(f"Failed to import provider dependencies: {ie}")
                            if str(ie).find("lume") >= 0 and str(ie).find("lumier") < 0:
                                self.logger.error(
                                    "Please install with: pip install cua-computer[lume]"
                                )
                            elif str(ie).find("lumier") >= 0 or str(ie).find("docker") >= 0:
                                self.logger.error(
                                    "Please install with: pip install cua-computer[lumier] and make sure Docker is installed"
                                )
                            elif str(ie).find("cloud") >= 0:
                                self.logger.error(
                                    "Please install with: pip install cua-computer[cloud]"
                                )
                            raise
                    except Exception as e:
                        self.logger.error(f"Failed to initialize provider context: {e}")
                        raise RuntimeError(f"Failed to initialize VM provider: {e}")

                # Check if VM exists or create it
                is_running = False
                try:
                    if self.config.vm_provider is None:
                        raise RuntimeError(f"VM provider not initialized for {self.config.name}")

                    vm = await self.config.vm_provider.get_vm(self.config.name)
                    self.logger.verbose(f"Found existing VM: {self.config.name}")
                    is_running = vm.get("status") == "running"
                except Exception as e:
                    self.logger.error(f"VM not found: {self.config.name}")
                    self.logger.error(f"Error: {e}")
                    raise RuntimeError(f"VM {self.config.name} could not be found or created.")

                # Start the VM if it's not running
                if not is_running:
                    self.logger.info(f"VM {self.config.name} is not running, starting it...")

                    # Convert paths to dictionary format for shared directories
                    shared_dirs = []
                    for path in self.shared_directories:
                        self.logger.verbose(f"Adding shared directory: {path}")
                        path = os.path.abspath(os.path.expanduser(path))
                        if os.path.exists(path):
                            # Add path in format expected by Lume API
                            shared_dirs.append({"hostPath": path, "readOnly": False})
                        else:
                            self.logger.warning(f"Shared directory does not exist: {path}")

                    # Prepare run options to pass to the provider
                    run_opts = {}

                    # Add display information if available
                    if self.config.display is not None:
                        display_info = {
                            "width": self.config.display.width,
                            "height": self.config.display.height,
                        }

                        # Check if scale_factor exists before adding it
                        if hasattr(self.config.display, "scale_factor"):
                            display_info["scale_factor"] = self.config.display.scale_factor

                        run_opts["display"] = display_info

                    # Add shared directories if available
                    if self.shared_directories:
                        run_opts["shared_directories"] = shared_dirs.copy()

                    # Run the VM with the provider
                    try:
                        if self.config.vm_provider is None:
                            raise RuntimeError(
                                f"VM provider not initialized for {self.config.name}"
                            )

                        # Use the complete run_opts we prepared earlier
                        # Handle ephemeral storage for run_vm method too
                        storage_param = "ephemeral" if self.ephemeral else self.storage

                        # Log the image being used
                        self.logger.info(f"Running VM using image: {self.image}")

                        # Call provider.run_vm with explicit image parameter
                        response = await self.config.vm_provider.run_vm(
                            image=self.image,
                            name=self.config.name,
                            run_opts=run_opts,
                            storage=storage_param,
                        )
                        self.logger.info(f"VM run response: {response if response else 'None'}")
                    except Exception as run_error:
                        self.logger.error(f"Failed to run VM: {run_error}")
                        raise RuntimeError(f"Failed to start VM: {run_error}")

                # Wait for VM to be ready with a valid IP address
                self.logger.info("Waiting for VM to be ready with a valid IP address...")
                try:
                    if self.provider_type == VMProviderType.LUMIER:
                        max_retries = 60  # Increased for Lumier VM startup which takes longer
                        retry_delay = 3  # 3 seconds between retries for Lumier
                    else:
                        max_retries = 30  # Default for other providers
                        retry_delay = 2  # 2 seconds between retries

                    self.logger.info(
                        f"Waiting up to {max_retries * retry_delay} seconds for VM to be ready..."
                    )
                    ip = await self.get_ip(max_retries=max_retries, retry_delay=retry_delay)

                    # If we get here, we have a valid IP
                    self.logger.info(f"VM is ready with IP: {ip}")
                    ip_address = ip
                except TimeoutError as timeout_error:
                    self.logger.error(str(timeout_error))
                    raise RuntimeError(f"VM startup timed out: {timeout_error}")
                except Exception as wait_error:
                    self.logger.error(f"Error waiting for VM: {wait_error}")
                    raise RuntimeError(f"VM failed to become ready: {wait_error}")
        except Exception as e:
            self.logger.error(f"Failed to initialize computer: {e}")
            self.logger.error(traceback.format_exc())
            raise RuntimeError(f"Failed to initialize computer: {e}")

        try:
            # Verify we have a valid IP before initializing the interface
            if not ip_address or ip_address == "unknown" or ip_address == "0.0.0.0":
                raise RuntimeError(
                    f"Cannot initialize interface - invalid IP address: {ip_address}"
                )

            # Initialize the interface using the factory with the specified OS
            self.logger.info(f"Initializing interface for {self.os_type} at {ip_address}")
            from .interface.base import BaseComputerInterface

            # Pass authentication credentials if using cloud provider
            if self.provider_type == VMProviderType.CLOUD and self.api_key and self.config.name:
                interface = cast(
                    BaseComputerInterface,
                    InterfaceFactory.create_interface_for_os(
                        os=self.os_type,
                        ip_address=ip_address,
                        api_key=self.api_key,
                        vm_name=self.config.name,
                        api_port=self.api_port,
                    ),
                )
            else:
                interface = cast(
                    BaseComputerInterface,
                    InterfaceFactory.create_interface_for_os(
                        os=self.os_type, ip_address=ip_address, api_port=self.api_port
                    ),
                )

            self._interface = interface
            self._original_interface = interface

            # Wait for the WebSocket interface to be ready
            self.logger.info("Connecting to WebSocket interface...")

            try:
                # Use a single timeout for the entire connection process
                # The VM should already be ready at this point, so we're just establishing the connection
                await self._interface.wait_for_ready(timeout=30)
                self.logger.info("Sandbox interface connected successfully")
            except TimeoutError as e:
                port = getattr(self._interface, "_api_port", 8000)  # Default to 8000 if not set
                self.logger.error(f"Failed to connect to sandbox interface at {ip_address}:{port}")
                raise TimeoutError(
                    f"Could not connect to sandbox interface at {ip_address}:{port}: {str(e)}"
                )

            # Create an event to keep the VM running in background if needed
            if not self.use_host_computer_server:
                self._stop_event = asyncio.Event()
                self._keep_alive_task = asyncio.create_task(self._stop_event.wait())

            self.logger.info("Computer is ready")

            # Set the initialization flag and clear the initializing flag
            self._initialized = True

            # Set this instance as the default computer for remote decorators
            helpers.set_default_computer(self)

            self.logger.info("Computer successfully initialized")
        except Exception as e:
            raise
        finally:
            # Log initialization time for performance monitoring
            duration_ms = (time.time() - start_time) * 1000
            self.logger.debug(f"Computer initialization took {duration_ms:.2f}ms")
        return

    async def disconnect(self) -> None:
        """Disconnect from the computer's WebSocket interface."""
        if self._interface:
            self._interface.close()

    async def stop(self) -> None:
        """Disconnect from the computer's WebSocket interface and stop the computer."""
        start_time = time.time()

        try:
            self.logger.info("Stopping Computer...")

            # In VM mode, first explicitly stop the VM, then exit the provider context
            if (
                not self.use_host_computer_server
                and self._provider_context
                and self.config.vm_provider is not None
            ):
                try:
                    self.logger.info(f"Stopping VM {self.config.name}...")
                    await self.config.vm_provider.stop_vm(
                        name=self.config.name,
                        storage=self.storage,  # Pass storage explicitly for clarity
                    )
                except Exception as e:
                    self.logger.error(f"Error stopping VM: {e}")

                self.logger.verbose("Closing VM provider context...")
                await self.config.vm_provider.__aexit__(None, None, None)
                self._provider_context = None

            await self.disconnect()
            self.logger.info("Computer stopped")
        except Exception as e:
            self.logger.debug(
                f"Error during cleanup: {e}"
            )  # Log as debug since this might be expected
        finally:
            # Log stop time for performance monitoring
            duration_ms = (time.time() - start_time) * 1000
            self.logger.debug(f"Computer stop process took {duration_ms:.2f}ms")
        return

    async def start(self) -> None:
        """Start the computer."""
        await self.run()

    async def restart(self) -> None:
        """Restart the computer.

        If using a VM provider that supports restart, this will issue a restart
        without tearing down the provider context, then reconnect the interface.
        Falls back to stop()+run() when a provider restart is not available.
        """
        # Host computer server: just disconnect and run again
        if self.use_host_computer_server:
            try:
                await self.disconnect()
            finally:
                await self.run()
            return

        # If no VM provider context yet, fall back to full run
        if not getattr(self, "_provider_context", None) or self.config.vm_provider is None:
            self.logger.info("No provider context active; performing full restart via run()")
            await self.run()
            return

        # Gracefully close current interface connection if present
        if self._interface:
            try:
                self._interface.close()
            except Exception as e:
                self.logger.debug(f"Error closing interface prior to restart: {e}")

        # Attempt provider-level restart if implemented
        try:
            storage_param = "ephemeral" if self.ephemeral else self.storage
            if hasattr(self.config.vm_provider, "restart_vm"):
                self.logger.info(f"Restarting VM {self.config.name} via provider...")
                await self.config.vm_provider.restart_vm(
                    name=self.config.name, storage=storage_param
                )
            else:
                # Fallback: stop then start without leaving provider context
                self.logger.info(
                    f"Provider has no restart_vm; performing stop+start for {self.config.name}..."
                )
                await self.config.vm_provider.stop_vm(name=self.config.name, storage=storage_param)
                await self.config.vm_provider.run_vm(
                    image=self.image, name=self.config.name, run_opts={}, storage=storage_param
                )
        except Exception as e:
            self.logger.error(f"Failed to restart VM via provider: {e}")
            # As a last resort, do a full stop (with provider context exit) and run
            try:
                await self.stop()
            finally:
                await self.run()
            return

        # Wait for VM to be ready and reconnect interface
        try:
            self.logger.info("Waiting for VM to be ready after restart...")
            if self.provider_type == VMProviderType.LUMIER:
                max_retries = 60
                retry_delay = 3
            else:
                max_retries = 30
                retry_delay = 2
            ip_address = await self.get_ip(max_retries=max_retries, retry_delay=retry_delay)

            self.logger.info(f"Re-initializing interface for {self.os_type} at {ip_address}")
            from .interface.base import BaseComputerInterface

            if self.provider_type == VMProviderType.CLOUD and self.api_key and self.config.name:
                self._interface = cast(
                    BaseComputerInterface,
                    InterfaceFactory.create_interface_for_os(
                        os=self.os_type,
                        ip_address=ip_address,
                        api_key=self.api_key,
                        vm_name=self.config.name,
                        api_port=self.api_port,
                    ),
                )
            else:
                self._interface = cast(
                    BaseComputerInterface,
                    InterfaceFactory.create_interface_for_os(
                        os=self.os_type,
                        ip_address=ip_address,
                        api_port=self.api_port,
                    ),
                )

            self.logger.info("Connecting to WebSocket interface after restart...")
            await self._interface.wait_for_ready(timeout=30)
            self.logger.info("Computer reconnected and ready after restart")
        except Exception as e:
            self.logger.error(f"Failed to reconnect after restart: {e}")
            # Try a full reset if reconnection failed
            try:
                await self.stop()
            finally:
                await self.run()

    # @property
    async def get_ip(self, max_retries: int = 15, retry_delay: int = 3) -> str:
        """Get the IP address of the VM or localhost if using host computer server.

        This method delegates to the provider's get_ip method, which waits indefinitely
        until the VM has a valid IP address.

        Args:
            max_retries: Unused parameter, kept for backward compatibility
            retry_delay: Delay between retries in seconds (default: 2)

        Returns:
            IP address of the VM or localhost if using host computer server
        """
        # For host computer server, always return localhost immediately
        if self.use_host_computer_server:
            return "127.0.0.1"

        # Get IP from the provider - each provider implements its own waiting logic
        if self.config.vm_provider is None:
            raise RuntimeError("VM provider is not initialized")

        # Log that we're waiting for the IP
        self.logger.info(f"Waiting for VM {self.config.name} to get an IP address...")

        # Call the provider's get_ip method which will wait indefinitely
        storage_param = "ephemeral" if self.ephemeral else self.storage

        # Log the image being used
        self.logger.info(f"Running VM using image: {self.image}")

        # Call provider.get_ip with explicit image parameter
        ip = await self.config.vm_provider.get_ip(
            name=self.config.name, storage=storage_param, retry_delay=retry_delay
        )

        # Log success
        self.logger.info(f"VM {self.config.name} has IP address: {ip}")
        return ip

    async def wait_vm_ready(self) -> Optional[Dict[str, Any]]:
        """Wait for VM to be ready with an IP address.

        Returns:
            VM status information or None if using host computer server.
        """
        if self.use_host_computer_server:
            return None

        timeout = 600  # 10 minutes timeout (increased from 4 minutes)
        interval = 2.0  # 2 seconds between checks (increased to reduce API load)
        start_time = time.time()
        last_status = None
        attempts = 0

        self.logger.info(f"Waiting for VM {self.config.name} to be ready (timeout: {timeout}s)...")

        while time.time() - start_time < timeout:
            attempts += 1
            elapsed = time.time() - start_time

            try:
                # Keep polling for VM info
                if self.config.vm_provider is None:
                    self.logger.error("VM provider is not initialized")
                    vm = None
                else:
                    vm = await self.config.vm_provider.get_vm(self.config.name)

                # Log full VM properties for debugging (every 30 attempts)
                if attempts % 30 == 0:
                    self.logger.info(
                        f"VM properties at attempt {attempts}: {vars(vm) if vm else 'None'}"
                    )

                # Get current status for logging
                current_status = getattr(vm, "status", None) if vm else None
                if current_status != last_status:
                    self.logger.info(
                        f"VM status changed to: {current_status} (after {elapsed:.1f}s)"
                    )
                    last_status = current_status

                # Check for IP address - ensure it's not None or empty
                ip = getattr(vm, "ip_address", None) if vm else None
                if ip and ip.strip():  # Check for non-empty string
                    self.logger.info(
                        f"VM {self.config.name} got IP address: {ip} (after {elapsed:.1f}s)"
                    )
                    return vm

                if attempts % 10 == 0:  # Log every 10 attempts to avoid flooding
                    self.logger.info(
                        f"Still waiting for VM IP address... (elapsed: {elapsed:.1f}s)"
                    )
                else:
                    self.logger.debug(
                        f"Waiting for VM IP address... Current IP: {ip}, Status: {current_status}"
                    )

            except Exception as e:
                self.logger.warning(f"Error checking VM status (attempt {attempts}): {str(e)}")
                # If we've been trying for a while and still getting errors, log more details
                if elapsed > 60:  # After 1 minute of errors, log more details
                    self.logger.error(f"Persistent error getting VM status: {str(e)}")
                    self.logger.info("Trying to get VM list for debugging...")
                    try:
                        if self.config.vm_provider is not None:
                            vms = await self.config.vm_provider.list_vms()
                            self.logger.info(
                                f"Available VMs: {[getattr(vm, 'name', None) for vm in vms if hasattr(vm, 'name')]}"
                            )
                    except Exception as list_error:
                        self.logger.error(f"Failed to list VMs: {str(list_error)}")

            await asyncio.sleep(interval)

        # If we get here, we've timed out
        elapsed = time.time() - start_time
        self.logger.error(f"VM {self.config.name} not ready after {elapsed:.1f} seconds")

        # Try to get final VM status for debugging
        try:
            if self.config.vm_provider is not None:
                vm = await self.config.vm_provider.get_vm(self.config.name)
                # VM data is returned as a dictionary from the Lumier provider
                status = vm.get("status", "unknown") if vm else "unknown"
                ip = vm.get("ip_address") if vm else None
            else:
                status = "unknown"
                ip = None
            self.logger.error(f"Final VM status: {status}, IP: {ip}")
        except Exception as e:
            self.logger.error(f"Failed to get final VM status: {str(e)}")

        raise TimeoutError(
            f"VM {self.config.name} not ready after {elapsed:.1f} seconds - IP address not assigned"
        )

    async def update(self, cpu: Optional[int] = None, memory: Optional[str] = None):
        """Update VM settings."""
        self.logger.info(
            f"Updating VM settings: CPU={cpu or self.config.cpu}, Memory={memory or self.config.memory}"
        )
        update_opts = {"cpu": cpu or int(self.config.cpu), "memory": memory or self.config.memory}
        if self.config.vm_provider is not None:
            await self.config.vm_provider.update_vm(
                name=self.config.name,
                update_opts=update_opts,
                storage=self.storage,  # Pass storage explicitly for clarity
            )
        else:
            raise RuntimeError("VM provider not initialized")

    def get_screenshot_size(self, screenshot: bytes) -> Dict[str, int]:
        """Get the dimensions of a screenshot.

        Args:
            screenshot: The screenshot bytes

        Returns:
            Dict[str, int]: Dictionary containing 'width' and 'height' of the image
        """
        image = Image.open(io.BytesIO(screenshot))
        width, height = image.size
        return {"width": width, "height": height}

    @property
    def interface(self):
        """Get the computer interface for interacting with the VM.

        Returns:
            The computer interface (wrapped with tracing if tracing is active)
        """
        if not hasattr(self, "_interface") or self._interface is None:
            error_msg = "Computer interface not initialized. Call run() first."
            self.logger.error(error_msg)
            self.logger.error(
                "Make sure to call await computer.run() before using any interface methods."
            )
            raise RuntimeError(error_msg)

        # Return tracing wrapper if tracing is active and we have an original interface
        if (
            self._tracing.is_tracing
            and hasattr(self, "_original_interface")
            and self._original_interface is not None
        ):
            # Create wrapper if it doesn't exist or if the original interface changed
            if (
                not hasattr(self, "_tracing_wrapper")
                or self._tracing_wrapper is None
                or self._tracing_wrapper._original_interface != self._original_interface
            ):
                self._tracing_wrapper = TracingInterfaceWrapper(
                    self._original_interface, self._tracing
                )
            return self._tracing_wrapper

        return self._interface

    @property
    def tracing(self) -> ComputerTracing:
        """Get the computer tracing instance for recording sessions.

        Returns:
            ComputerTracing: The tracing instance
        """
        return self._tracing

    @property
    def telemetry_enabled(self) -> bool:
        """Check if telemetry is enabled for this computer instance.

        Returns:
            bool: True if telemetry is enabled, False otherwise
        """
        return self._telemetry_enabled

    async def to_screen_coordinates(self, x: float, y: float) -> tuple[float, float]:
        """Convert normalized coordinates to screen coordinates.

        Args:
            x: X coordinate between 0 and 1
            y: Y coordinate between 0 and 1

        Returns:
            tuple[float, float]: Screen coordinates (x, y)
        """
        return await self.interface.to_screen_coordinates(x, y)

    async def to_screenshot_coordinates(self, x: float, y: float) -> tuple[float, float]:
        """Convert screen coordinates to screenshot coordinates.

        Args:
            x: X coordinate in screen space
            y: Y coordinate in screen space

        Returns:
            tuple[float, float]: (x, y) coordinates in screenshot space
        """
        return await self.interface.to_screenshot_coordinates(x, y)

    async def playwright_exec(self, command: str, params: Optional[Dict] = None) -> Dict[str, Any]:
        """
        Execute a Playwright browser command.

        Args:
            command: The browser command to execute (visit_url, click, type, scroll, web_search)
            params: Command parameters

        Returns:
            Dict containing the command result

        Examples:
            # Navigate to a URL
            await computer.playwright_exec("visit_url", {"url": "https://example.com"})

            # Click at coordinates
            await computer.playwright_exec("click", {"x": 100, "y": 200})

            # Type text
            await computer.playwright_exec("type", {"text": "Hello, world!"})

            # Scroll
            await computer.playwright_exec("scroll", {"delta_x": 0, "delta_y": -100})

            # Web search
            await computer.playwright_exec("web_search", {"query": "computer use agent"})
        """
        return await self.interface.playwright_exec(command, params)

    # Add virtual environment management functions to computer interface
    async def venv_install(self, venv_name: str, requirements: list[str]):
        """Install packages in a virtual environment.

        Args:
            venv_name: Name of the virtual environment
            requirements: List of package requirements to install

        Returns:
            Tuple of (stdout, stderr) from the installation command
        """
        requirements = requirements or []
        # Windows vs POSIX handling
        if self.os_type == "windows":
            # Use %USERPROFILE% for home directory and cmd.exe semantics
            venv_path = f"%USERPROFILE%\\.venvs\\{venv_name}"
            ensure_dir_cmd = 'if not exist "%USERPROFILE%\\.venvs" mkdir "%USERPROFILE%\\.venvs"'
            create_cmd = f'if not exist "{venv_path}" python -m venv "{venv_path}"'
            requirements_str = " ".join(requirements)
            # Activate via activate.bat and install
            install_cmd = (
                f'call "{venv_path}\\Scripts\\activate.bat" && pip install {requirements_str}'
                if requirements_str
                else "echo No requirements to install"
            )
            await self.interface.run_command(ensure_dir_cmd)
            await self.interface.run_command(create_cmd)
            return await self.interface.run_command(install_cmd)
        else:
            # POSIX (macOS/Linux)
            venv_path = f"$HOME/.venvs/{venv_name}"
            create_cmd = f'mkdir -p "$HOME/.venvs" && python -m venv "{venv_path}"'
            # Check if venv exists, if not create it
            check_cmd = f'test -d "{venv_path}" || ({create_cmd})'
            _ = await self.interface.run_command(check_cmd)
            # Install packages
            requirements_str = " ".join(requirements)
            install_cmd = (
                f'. "{venv_path}/bin/activate" && pip install {requirements_str}'
                if requirements_str
                else "echo No requirements to install"
            )
        return await self.interface.run_command(install_cmd)

    async def pip_install(self, requirements: list[str]):
        """Install packages using the system Python/pip (no venv).

        Args:
            requirements: List of package requirements to install globally/user site.

        Returns:
            Tuple of (stdout, stderr) from the installation command
        """
        requirements = requirements or []
        if not requirements:
            return await self.interface.run_command("echo No requirements to install")

        # Use python -m pip for cross-platform consistency
        reqs = " ".join(requirements)
        install_cmd = f"python -m pip install {reqs}"
        return await self.interface.run_command(install_cmd)

    async def venv_cmd(self, venv_name: str, command: str):
        """Execute a shell command in a virtual environment.

        Args:
            venv_name: Name of the virtual environment
            command: Shell command to execute in the virtual environment

        Returns:
            Tuple of (stdout, stderr) from the command execution
        """
        if self.os_type == "windows":
            # Windows (cmd.exe)
            venv_path = f"%USERPROFILE%\\.venvs\\{venv_name}"
            # Check existence and signal if missing
            check_cmd = f'if not exist "{venv_path}" (echo VENV_NOT_FOUND) else (echo VENV_FOUND)'
            result = await self.interface.run_command(check_cmd)
            if "VENV_NOT_FOUND" in getattr(result, "stdout", ""):
                # Auto-create the venv with no requirements
                await self.venv_install(venv_name, [])
            # Activate and run the command
            full_command = f'call "{venv_path}\\Scripts\\activate.bat" && {command}'
            return await self.interface.run_command(full_command)
        else:
            # POSIX (macOS/Linux)
            venv_path = f"$HOME/.venvs/{venv_name}"
            # Check if virtual environment exists
            check_cmd = f'test -d "{venv_path}"'
            result = await self.interface.run_command(check_cmd)
            if result.stderr or "test:" in result.stdout:  # venv doesn't exist
                # Auto-create the venv with no requirements
                await self.venv_install(venv_name, [])
            # Activate virtual environment and run command
            full_command = f'. "{venv_path}/bin/activate" && {command}'
            return await self.interface.run_command(full_command)

    async def venv_exec(self, venv_name: str, python_func, *args, **kwargs):
        """Execute Python function in a virtual environment using source code extraction.

        Args:
            venv_name: Name of the virtual environment
            python_func: A callable function to execute
            *args: Positional arguments to pass to the function
            **kwargs: Keyword arguments to pass to the function

        Returns:
            The result of the function execution, or raises any exception that occurred
        """
        import base64
        import inspect
        import json
        import textwrap

        try:
            # Get function source code using inspect.getsource
            source = inspect.getsource(python_func)
            # Remove common leading whitespace (dedent)
            func_source = textwrap.dedent(source).strip()

            # Remove decorators
            while func_source.lstrip().startswith("@"):
                func_source = func_source.split("\n", 1)[1].strip()

            # Get function name for execution
            func_name = python_func.__name__

            # Serialize args and kwargs as JSON (safer than dill for cross-version compatibility)
            args_json = json.dumps(args, default=str)
            kwargs_json = json.dumps(kwargs, default=str)

        except OSError as e:
            raise Exception(f"Cannot retrieve source code for function {python_func.__name__}: {e}")
        except Exception as e:
            raise Exception(f"Failed to reconstruct function source: {e}")

        # Create Python code that will define and execute the function
        args_b64 = base64.b64encode(args_json.encode("utf-8")).decode("ascii")
        kwargs_b64 = base64.b64encode(kwargs_json.encode("utf-8")).decode("ascii")

        python_code = f'''
import json
import traceback
import base64

try:
    # Define the function from source
{textwrap.indent(func_source, "    ")}
<<<<<<< HEAD

    # Deserialize args and kwargs from JSON
    args_json = """{args_json}"""
    kwargs_json = """{kwargs_json}"""
    args = json.loads(args_json)
    kwargs = json.loads(kwargs_json)

=======
    
    # Deserialize args and kwargs from base64 JSON
    _args_b64 = """{args_b64}"""
    _kwargs_b64 = """{kwargs_b64}"""
    args = json.loads(base64.b64decode(_args_b64).decode('utf-8'))
    kwargs = json.loads(base64.b64decode(_kwargs_b64).decode('utf-8'))
    
>>>>>>> c31b3abc
    # Execute the function
    result = {func_name}(*args, **kwargs)

    # Create success output payload
    output_payload = {{
        "success": True,
        "result": result,
        "error": None
    }}

except Exception as e:
    # Create error output payload
    output_payload = {{
        "success": False,
        "result": None,
        "error": {{
            "type": type(e).__name__,
            "message": str(e),
            "traceback": traceback.format_exc()
        }}
    }}

# Serialize the output payload as JSON
import json
output_json = json.dumps(output_payload, default=str)

# Print the JSON output with markers
print(f"<<<VENV_EXEC_START>>>{{output_json}}<<<VENV_EXEC_END>>>")
'''

        # Encode the Python code in base64 to avoid shell escaping issues
        encoded_code = base64.b64encode(python_code.encode("utf-8")).decode("ascii")

        # Execute the Python code in the virtual environment
        python_command = (
            f"python -c \"import base64; exec(base64.b64decode('{encoded_code}').decode('utf-8'))\""
        )
        result = await self.venv_cmd(venv_name, python_command)

        # Parse the output to extract the payload
        start_marker = "<<<VENV_EXEC_START>>>"
        end_marker = "<<<VENV_EXEC_END>>>"

        # Print original stdout
        print(result.stdout[: result.stdout.find(start_marker)])

        if start_marker in result.stdout and end_marker in result.stdout:
            start_idx = result.stdout.find(start_marker) + len(start_marker)
            end_idx = result.stdout.find(end_marker)

            if start_idx < end_idx:
                output_json = result.stdout[start_idx:end_idx]

                try:
                    # Decode and deserialize the output payload from JSON
                    output_payload = json.loads(output_json)
                except Exception as e:
                    raise Exception(f"Failed to decode output payload: {e}")

                if output_payload["success"]:
                    return output_payload["result"]
                else:
                    import builtins

                    # Recreate and raise the original exception
                    error_info = output_payload.get("error", {}) or {}
                    err_type = error_info.get("type") or "Exception"
                    err_msg = error_info.get("message") or ""
                    err_tb = error_info.get("traceback") or ""

                    exc_cls = getattr(builtins, err_type, None)
                    if isinstance(exc_cls, type) and issubclass(exc_cls, BaseException):
                        # Built-in exception: rethrow with remote traceback appended
                        raise exc_cls(f"{err_msg}\n\nRemote traceback:\n{err_tb}")
                    else:
                        # Non built-in: raise a safe local error carrying full remote context
                        raise RuntimeError(f"{err_type}: {err_msg}\n\nRemote traceback:\n{err_tb}")
            else:
                raise Exception("Invalid output format: markers found but no content between them")
        else:
            # Fallback: return stdout/stderr if no payload markers found
            raise Exception(
                f"No output payload found. stdout: {result.stdout}, stderr: {result.stderr}"
            )

    async def venv_exec_background(
        self, venv_name: str, python_func, *args, requirements: Optional[List[str]] = None, **kwargs
    ) -> int:
        """Run the Python function in the venv in the background and return the PID.

        Uses a short launcher Python that spawns a detached child and exits immediately.
        """
        import base64
        import inspect
        import json
        import textwrap
        import time as _time

        try:
            source = inspect.getsource(python_func)
            func_source = textwrap.dedent(source).strip()
            while func_source.lstrip().startswith("@"):
                func_source = func_source.split("\n", 1)[1].strip()
            func_name = python_func.__name__
            args_json = json.dumps(args, default=str)
            kwargs_json = json.dumps(kwargs, default=str)
        except OSError as e:
            raise Exception(f"Cannot retrieve source code for function {python_func.__name__}: {e}")
        except Exception as e:
            raise Exception(f"Failed to reconstruct function source: {e}")

        reqs_list = requirements or []
        reqs_json = json.dumps(reqs_list)

        # Create Python code that will define and execute the function
        args_b64 = base64.b64encode(args_json.encode("utf-8")).decode("ascii")
        kwargs_b64 = base64.b64encode(kwargs_json.encode("utf-8")).decode("ascii")

        payload_code = (
            f'''
import json
import traceback
import base64

try:
    # Define the function from source
{textwrap.indent(func_source, "    ")}
    
    # Deserialize args and kwargs from base64 JSON
    _args_b64 = """{args_b64}"""
    _kwargs_b64 = """{kwargs_b64}"""
    args = json.loads(base64.b64decode(_args_b64).decode('utf-8'))
    kwargs = json.loads(base64.b64decode(_kwargs_b64).decode('utf-8'))
    
    # Ensure requirements inside the active venv
    for pkg in json.loads('''
            + repr(reqs_json)
            + """):
        if pkg:
            import subprocess, sys
            subprocess.run([sys.executable, '-m', 'pip', 'install', pkg], check=False)
    _ = {func_name}(*args, **kwargs)
except Exception:
    import sys
    sys.stderr.write(traceback.format_exc())
"""
        )
        payload_b64 = base64.b64encode(payload_code.encode("utf-8")).decode("ascii")

        if self.os_type == "windows":
            # Launcher spawns detached child and prints its PID
            launcher_code = f"""
import base64, subprocess, os, sys
DETACHED_PROCESS = 0x00000008
CREATE_NEW_PROCESS_GROUP = 0x00000200
creationflags = DETACHED_PROCESS | CREATE_NEW_PROCESS_GROUP
code = base64.b64decode("{payload_b64}").decode("utf-8")
p = subprocess.Popen(["python", "-c", code], stdout=subprocess.DEVNULL, stderr=subprocess.DEVNULL, creationflags=creationflags)
print(p.pid)
"""
            launcher_b64 = base64.b64encode(launcher_code.encode("utf-8")).decode("ascii")
            venv_path = f"%USERPROFILE%\\.venvs\\{venv_name}"
            cmd = (
                'cmd /c "'
                f'call "{venv_path}\\Scripts\\activate.bat" && '
                f"python -c \"import base64; exec(base64.b64decode('{launcher_b64}').decode('utf-8'))\""
                '"'
            )
            result = await self.interface.run_command(cmd)
            pid_str = (result.stdout or "").strip().splitlines()[-1].strip()
            return int(pid_str)
        else:
            log = f"/tmp/cua_bg_{int(_time.time())}.log"
            launcher_code = f"""
import base64, subprocess, os, sys
code = base64.b64decode("{payload_b64}").decode("utf-8")
with open("{log}", "ab", buffering=0) as f:
    p = subprocess.Popen(["python", "-c", code], stdout=f, stderr=subprocess.STDOUT, preexec_fn=getattr(os, "setsid", None))
print(p.pid)
"""
            launcher_b64 = base64.b64encode(launcher_code.encode("utf-8")).decode("ascii")
            venv_path = f"$HOME/.venvs/{venv_name}"
            shell = (
                f'. "{venv_path}/bin/activate" && '
                f"python -c \"import base64; exec(base64.b64decode('{launcher_b64}').decode('utf-8'))\""
            )
            result = await self.interface.run_command(shell)
            pid_str = (result.stdout or "").strip().splitlines()[-1].strip()
            return int(pid_str)

    async def python_exec(self, python_func, *args, **kwargs):
        """Execute a Python function using the system Python (no venv).

        Uses source extraction and base64 transport, mirroring venv_exec but
        without virtual environment activation.

        Returns the function result or raises a reconstructed exception with
        remote traceback context appended.
        """
        import base64
        import inspect
        import json
        import textwrap

        try:
            source = inspect.getsource(python_func)
            func_source = textwrap.dedent(source).strip()
            while func_source.lstrip().startswith("@"):
                func_source = func_source.split("\n", 1)[1].strip()
            func_name = python_func.__name__
            args_json = json.dumps(args, default=str)
            kwargs_json = json.dumps(kwargs, default=str)
        except OSError as e:
            raise Exception(f"Cannot retrieve source code for function {python_func.__name__}: {e}")
        except Exception as e:
            raise Exception(f"Failed to reconstruct function source: {e}")

        # Create Python code that will define and execute the function
        args_b64 = base64.b64encode(args_json.encode("utf-8")).decode("ascii")
        kwargs_b64 = base64.b64encode(kwargs_json.encode("utf-8")).decode("ascii")

        python_code = f'''
import json
import traceback
import base64

try:
    # Define the function from source
{textwrap.indent(func_source, "    ")}
    
    # Deserialize args and kwargs from base64 JSON
    _args_b64 = """{args_b64}"""
    _kwargs_b64 = """{kwargs_b64}"""
    args = json.loads(base64.b64decode(_args_b64).decode('utf-8'))
    kwargs = json.loads(base64.b64decode(_kwargs_b64).decode('utf-8'))
    
    # Execute the function
    result = {func_name}(*args, **kwargs)

    # Create success output payload
    output_payload = {{
        "success": True,
        "result": result,
        "error": None
    }}
    
except Exception as e:
    # Create error output payload
    output_payload = {{
        "success": False,
        "result": None,
        "error": {{
            "type": type(e).__name__,
            "message": str(e),
            "traceback": traceback.format_exc()
        }}
    }}

# Serialize the output payload as JSON
import json
output_json = json.dumps(output_payload, default=str)

# Print the JSON output with markers
print(f"<<<VENV_EXEC_START>>>{{output_json}}<<<VENV_EXEC_END>>>")
'''

        encoded_code = base64.b64encode(python_code.encode("utf-8")).decode("ascii")
        python_command = (
            f"python -c \"import base64; exec(base64.b64decode('{encoded_code}').decode('utf-8'))\""
        )
        result = await self.interface.run_command(python_command)

        start_marker = "<<<VENV_EXEC_START>>>"
        end_marker = "<<<VENV_EXEC_END>>>"

        print(result.stdout[: result.stdout.find(start_marker)])

        if start_marker in result.stdout and end_marker in result.stdout:
            start_idx = result.stdout.find(start_marker) + len(start_marker)
            end_idx = result.stdout.find(end_marker)
            if start_idx < end_idx:
                output_json = result.stdout[start_idx:end_idx]
                try:
                    output_payload = json.loads(output_json)
                except Exception as e:
                    raise Exception(f"Failed to decode output payload: {e}")

                if output_payload["success"]:
                    return output_payload["result"]
                else:
                    import builtins

                    error_info = output_payload.get("error", {}) or {}
                    err_type = error_info.get("type") or "Exception"
                    err_msg = error_info.get("message") or ""
                    err_tb = error_info.get("traceback") or ""
                    exc_cls = getattr(builtins, err_type, None)
                    if isinstance(exc_cls, type) and issubclass(exc_cls, BaseException):
                        raise exc_cls(f"{err_msg}\n\nRemote traceback:\n{err_tb}")
                    else:
                        raise RuntimeError(f"{err_type}: {err_msg}\n\nRemote traceback:\n{err_tb}")
            else:
                raise Exception("Invalid output format: markers found but no content between them")
        else:
            raise Exception(
                f"No output payload found. stdout: {result.stdout}, stderr: {result.stderr}"
            )

    async def python_exec_background(
        self, python_func, *args, requirements: Optional[List[str]] = None, **kwargs
    ) -> int:
        """Run a Python function with the system interpreter in the background and return PID.

        Uses a short launcher Python that spawns a detached child and exits immediately.
        """
        import base64
        import inspect
        import json
        import textwrap
        import time as _time

        try:
            source = inspect.getsource(python_func)
            func_source = textwrap.dedent(source).strip()
            while func_source.lstrip().startswith("@"):
                func_source = func_source.split("\n", 1)[1].strip()
            func_name = python_func.__name__
            args_json = json.dumps(args, default=str)
            kwargs_json = json.dumps(kwargs, default=str)
        except OSError as e:
            raise Exception(f"Cannot retrieve source code for function {python_func.__name__}: {e}")
        except Exception as e:
            raise Exception(f"Failed to reconstruct function source: {e}")

        # Create Python code that will define and execute the function
        args_b64 = base64.b64encode(args_json.encode("utf-8")).decode("ascii")
        kwargs_b64 = base64.b64encode(kwargs_json.encode("utf-8")).decode("ascii")

        payload_code = f'''
import json
import traceback
import base64

try:
    # Define the function from source
{textwrap.indent(func_source, "    ")}
    
    # Deserialize args and kwargs from base64 JSON
    _args_b64 = """{args_b64}"""
    _kwargs_b64 = """{kwargs_b64}"""
    args = json.loads(base64.b64decode(_args_b64).decode('utf-8'))
    kwargs = json.loads(base64.b64decode(_kwargs_b64).decode('utf-8'))
    
    _ = {func_name}(*args, **kwargs)
except Exception:
    import sys
    sys.stderr.write(traceback.format_exc())
'''
        payload_b64 = base64.b64encode(payload_code.encode("utf-8")).decode("ascii")

        if self.os_type == "windows":
            launcher_code = f"""
import base64, subprocess, os, sys
DETACHED_PROCESS = 0x00000008
CREATE_NEW_PROCESS_GROUP = 0x00000200
creationflags = DETACHED_PROCESS | CREATE_NEW_PROCESS_GROUP
code = base64.b64decode("{payload_b64}").decode("utf-8")
p = subprocess.Popen(["python", "-c", code], stdout=subprocess.DEVNULL, stderr=subprocess.DEVNULL, creationflags=creationflags)
print(p.pid)
"""
            launcher_b64 = base64.b64encode(launcher_code.encode("utf-8")).decode("ascii")
            cmd = f"python -c \"import base64; exec(base64.b64decode('{launcher_b64}').decode('utf-8'))\""
            result = await self.interface.run_command(cmd)
            pid_str = (result.stdout or "").strip().splitlines()[-1].strip()
            return int(pid_str)
        else:
            log = f"/tmp/cua_bg_{int(_time.time())}.log"
            launcher_code = f"""
import base64, subprocess, os, sys
code = base64.b64decode("{payload_b64}").decode("utf-8")
with open("{log}", "ab", buffering=0) as f:
    p = subprocess.Popen(["python", "-c", code], stdout=f, stderr=subprocess.STDOUT, preexec_fn=getattr(os, "setsid", None))
print(p.pid)
"""
            launcher_b64 = base64.b64encode(launcher_code.encode("utf-8")).decode("ascii")
            cmd = f"python -c \"import base64; exec(base64.b64decode('{launcher_b64}').decode('utf-8'))\""
            result = await self.interface.run_command(cmd)
            pid_str = (result.stdout or "").strip().splitlines()[-1].strip()
            return int(pid_str)

    def python_command(
        self,
        requirements: Optional[List[str]] = None,
        *,
        venv_name: str = "default",
        use_system_python: bool = False,
        background: bool = False,
    ) -> Callable[[Callable[P, R]], Callable[P, Awaitable[R]]]:
        """Decorator to execute a Python function remotely in this Computer's venv.

        This mirrors `computer.helpers.sandboxed()` but binds to this instance and
        optionally ensures required packages are installed before execution.

        Args:
            requirements: Packages to install in the virtual environment.
            venv_name: Name of the virtual environment to use.
            use_system_python: If True, use the system Python/pip instead of a venv.
            background: If True, run the function detached and return the child PID immediately.

        Returns:
            A decorator that turns a local function into an async callable which
            runs remotely and returns the function's result.
        """

        reqs = list(requirements or [])

        def decorator(func: Callable[P, R]) -> Callable[P, Awaitable[R]]:
            @wraps(func)
            async def wrapper(*args: P.args, **kwargs: P.kwargs) -> R:
                if use_system_python:
                    # For background, avoid blocking installs; install inside child process
                    if background:
                        return await self.python_exec_background(func, *args, requirements=reqs, **kwargs)  # type: ignore[return-value]
                    # Foreground: install first, then execute
                    if reqs:
                        await self.pip_install(reqs)
                    return await self.python_exec(func, *args, **kwargs)
                else:
                    # For background, avoid blocking installs; install inside child process under venv
                    if background:
                        return await self.venv_exec_background(venv_name, func, *args, requirements=reqs, **kwargs)  # type: ignore[return-value]
                    # Foreground: ensure venv and install, then execute
                    await self.venv_install(venv_name, reqs)
                    return await self.venv_exec(venv_name, func, *args, **kwargs)

            return wrapper

        return decorator<|MERGE_RESOLUTION|>--- conflicted
+++ resolved
@@ -1163,15 +1163,6 @@
 try:
     # Define the function from source
 {textwrap.indent(func_source, "    ")}
-<<<<<<< HEAD
-
-    # Deserialize args and kwargs from JSON
-    args_json = """{args_json}"""
-    kwargs_json = """{kwargs_json}"""
-    args = json.loads(args_json)
-    kwargs = json.loads(kwargs_json)
-
-=======
     
     # Deserialize args and kwargs from base64 JSON
     _args_b64 = """{args_b64}"""
@@ -1179,7 +1170,6 @@
     args = json.loads(base64.b64decode(_args_b64).decode('utf-8'))
     kwargs = json.loads(base64.b64decode(_kwargs_b64).decode('utf-8'))
     
->>>>>>> c31b3abc
     # Execute the function
     result = {func_name}(*args, **kwargs)
 
