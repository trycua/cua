#!/bin/bash

set -e

echo "🚀 Launching C/ua Computer-Use Agent UI..."

# Save the original working directory
ORIGINAL_DIR="$(pwd)"

# Directories used by the script
DEMO_DIR="$HOME/.cua-demo"
VENV_DIR="$DEMO_DIR/venv"

# Function to clean up on exit
cleanup() {
  cd ~
  rm -rf "$TMP_DIR" 2>/dev/null || true
}

# Create a temporary directory for our work
TMP_DIR=$(mktemp -d)
cd "$TMP_DIR"
trap cleanup EXIT

# Ask user to choose between local macOS VMs or C/ua Cloud Containers
echo ""
echo "Choose your C/ua setup:"
echo "1) ☁️  C/ua Cloud Containers (works on any system)"
echo "2) 🖥️  Local macOS VMs (requires Apple Silicon Mac + macOS 15+)"
echo ""
read -p "Enter your choice (1 or 2): " CHOICE

if [[ "$CHOICE" == "1" ]]; then
  # C/ua Cloud Container setup
  echo ""
  echo "☁️ Setting up C/ua Cloud Containers..."
  echo ""
  
  # Check if existing .env.local already has CUA_API_KEY (check current dir and demo dir)
  # Look for .env.local in the original working directory (before cd to temp dir)
  CURRENT_ENV_FILE="$ORIGINAL_DIR/.env.local"
  DEMO_ENV_FILE="$DEMO_DIR/.env.local"
  
  CUA_API_KEY=""
  
  # First check current directory
  if [[ -f "$CURRENT_ENV_FILE" ]] && grep -q "CUA_API_KEY=" "$CURRENT_ENV_FILE"; then
    EXISTING_CUA_KEY=$(grep "CUA_API_KEY=" "$CURRENT_ENV_FILE" | cut -d'=' -f2- | tr -d '"' | tr -d "'" | xargs)
    if [[ -n "$EXISTING_CUA_KEY" && "$EXISTING_CUA_KEY" != "your_cua_api_key_here" && "$EXISTING_CUA_KEY" != "" ]]; then
      CUA_API_KEY="$EXISTING_CUA_KEY"
    fi
  fi
  
  # Then check demo directory if not found in current dir
  if [[ -z "$CUA_API_KEY" ]] && [[ -f "$DEMO_ENV_FILE" ]] && grep -q "CUA_API_KEY=" "$DEMO_ENV_FILE"; then
    EXISTING_CUA_KEY=$(grep "CUA_API_KEY=" "$DEMO_ENV_FILE" | cut -d'=' -f2- | tr -d '"' | tr -d "'" | xargs)
    if [[ -n "$EXISTING_CUA_KEY" && "$EXISTING_CUA_KEY" != "your_cua_api_key_here" && "$EXISTING_CUA_KEY" != "" ]]; then
      CUA_API_KEY="$EXISTING_CUA_KEY"
    fi
  fi
  
  # If no valid API key found, prompt for one
  if [[ -z "$CUA_API_KEY" ]]; then
    echo "To use C/ua Cloud Containers, you need to:"
    echo "1. Sign up at https://trycua.com"
    echo "2. Create a Cloud Container"
    echo "3. Generate an Api Key"
    echo ""
    read -p "Enter your C/ua Api Key: " CUA_API_KEY
    
    if [[ -z "$CUA_API_KEY" ]]; then
      echo "❌ C/ua Api Key is required for Cloud Containers."
      exit 1
    fi
  fi
  
  USE_CLOUD=true

elif [[ "$CHOICE" == "2" ]]; then
  # Local macOS VM setup
  echo ""
  echo "🖥️ Setting up local macOS VMs..."
  
  # Check for Apple Silicon Mac
  if [[ $(uname -s) != "Darwin" || $(uname -m) != "arm64" ]]; then
    echo "❌ Local macOS VMs require an Apple Silicon Mac (M1/M2/M3/M4)."
    echo "💡 Consider using C/ua Cloud Containers instead (option 1)."
    exit 1
  fi

  # Check for macOS 15 (Sequoia) or newer
  OSVERSION=$(sw_vers -productVersion)
  if [[ $(echo "$OSVERSION 15.0" | tr " " "\n" | sort -V | head -n 1) != "15.0" ]]; then
    echo "❌ Local macOS VMs require macOS 15 (Sequoia) or newer. You have $OSVERSION."
    echo "💡 Consider using C/ua Cloud Containers instead (option 1)."
    exit 1
  fi

  USE_CLOUD=false

else
  echo "❌ Invalid choice. Please run the script again and choose 1 or 2."
  exit 1
fi

# Install Lume if not already installed (only for local VMs)
if [[ "$USE_CLOUD" == "false" ]]; then
  if ! command -v lume &> /dev/null; then
    echo "📦 Installing Lume CLI..."
    curl -fsSL https://raw.githubusercontent.com/trycua/cua/main/libs/lume/scripts/install.sh | bash
    
    # Add lume to PATH for this session if it's not already there
    if ! command -v lume &> /dev/null; then
      export PATH="$PATH:$HOME/.local/bin"
    fi
  fi

  # Pull the macOS CUA image if not already present
  if ! lume ls | grep -q "macos-sequoia-cua"; then
    # Check available disk space
    IMAGE_SIZE_GB=30
    AVAILABLE_SPACE_KB=$(df -k $HOME | tail -1 | awk '{print $4}')
    AVAILABLE_SPACE_GB=$(($AVAILABLE_SPACE_KB / 1024 / 1024))
    
    echo "📊 The macOS CUA image will use approximately ${IMAGE_SIZE_GB}GB of disk space."
    echo "   You currently have ${AVAILABLE_SPACE_GB}GB available on your system."
    
    # Prompt for confirmation
    read -p "   Continue? [y]/n: " CONTINUE
    CONTINUE=${CONTINUE:-y}
    
    if [[ $CONTINUE =~ ^[Yy]$ ]]; then
      echo "📥 Pulling macOS CUA image (this may take a while)..."
      lume pull macos-sequoia-cua:latest
    else
      echo "❌ Installation cancelled."
      exit 1
    fi
  fi
fi

# Create a Python virtual environment
echo "🐍 Setting up Python environment..."
PYTHON_CMD="python3"

# Check if Python 3.11+ is available
PYTHON_VERSION=$($PYTHON_CMD --version 2>&1 | cut -d" " -f2)
PYTHON_MAJOR=$(echo $PYTHON_VERSION | cut -d. -f1)
PYTHON_MINOR=$(echo $PYTHON_VERSION | cut -d. -f2)

if [ "$PYTHON_MAJOR" -lt 3 ] || ([ "$PYTHON_MAJOR" -eq 3 ] && [ "$PYTHON_MINOR" -lt 11 ]); then
  echo "❌ Python 3.11+ is required. You have $PYTHON_VERSION."
  echo "Please install Python 3.11+ and try again."
  exit 1
fi

# --- CUA root directory ---
CUA_DIR="$HOME/.cua"
mkdir -p "$CUA_DIR"

# Create a virtual environment
<<<<<<< HEAD
VENV_DIR="$CUA_DIR/venv"
=======
>>>>>>> 2b630fc7
if [ ! -d "$VENV_DIR" ]; then
  $PYTHON_CMD -m venv "$VENV_DIR"
fi

# Activate the virtual environment
source "$VENV_DIR/bin/activate"

# Install required packages
<<<<<<< HEAD
echo "📦 Updating CUA packages..."
pip install -U pip setuptools wheel cmake
=======
echo "📦 Updating C/ua packages..."
pip install -U pip setuptools wheel Cmake
>>>>>>> 2b630fc7
pip install -U cua-computer "cua-agent[all]"


# Temporary fix for mlx-vlm, see https://github.com/Blaizzy/mlx-vlm/pull/349
pip install git+https://github.com/ddupont808/mlx-vlm.git@stable/fix/qwen2-position-id

# Create a simple demo script
<<<<<<< HEAD
DEMO_DIR="$CUA_DIR/demo"
=======
>>>>>>> 2b630fc7
mkdir -p "$DEMO_DIR"

# Create .env.local file with API keys (only if it doesn't exist)
if [[ ! -f "$DEMO_DIR/.env.local" ]]; then
  cat > "$DEMO_DIR/.env.local" << EOF
# Uncomment and add your API keys here
# OPENAI_API_KEY=your_openai_api_key_here
# ANTHROPIC_API_KEY=your_anthropic_api_key_here
CUA_API_KEY=your_cua_api_key_here
EOF
  echo "📝 Created .env.local file with API key placeholders"
else
  echo "📝 Found existing .env.local file - keeping your current settings"
fi

if [[ "$USE_CLOUD" == "true" ]]; then
  # Add CUA API key to .env.local if not already present
  if ! grep -q "CUA_API_KEY" "$DEMO_DIR/.env.local"; then
    echo "CUA_API_KEY=$CUA_API_KEY" >> "$DEMO_DIR/.env.local"
    echo "🔑 Added CUA_API_KEY to .env.local"
  elif grep -q "CUA_API_KEY=your_cua_api_key_here" "$DEMO_DIR/.env.local"; then
    # Update placeholder with actual key
    sed -i.bak "s/CUA_API_KEY=your_cua_api_key_here/CUA_API_KEY=$CUA_API_KEY/" "$DEMO_DIR/.env.local"
    echo "🔑 Updated CUA_API_KEY in .env.local"
  fi
fi

# Create a convenience script to run the demo
cat > "$DEMO_DIR/start_ui.sh" << EOF
#!/bin/bash
source "$VENV_DIR/bin/activate"
cd "$DEMO_DIR"
python run_demo.py
EOF
chmod +x "$DEMO_DIR/start_ui.sh"

echo "✅ Setup complete!"

if [[ "$USE_CLOUD" == "true" ]]; then
  # Create run_demo.py for cloud containers
  cat > "$DEMO_DIR/run_demo.py" << 'EOF'
import asyncio
import os
from pathlib import Path
from dotenv import load_dotenv
from computer import Computer
from agent import ComputerAgent, LLM, AgentLoop, LLMProvider
from agent.ui.gradio.app import create_gradio_ui

# Load environment variables from .env.local
load_dotenv(Path(__file__).parent / ".env.local")

# Check for required API keys
cua_api_key = os.environ.get("CUA_API_KEY", "")
if not cua_api_key:
    print("\n❌ CUA_API_KEY not found in .env.local file.")
    print("Please add your CUA API key to the .env.local file.")
    exit(1)

openai_key = os.environ.get("OPENAI_API_KEY", "")
anthropic_key = os.environ.get("ANTHROPIC_API_KEY", "")

if not openai_key and not anthropic_key:
    print("\n⚠️  No OpenAI or Anthropic API keys found in .env.local.")
    print("Please add at least one API key to use AI agents.")

print("🚀 Starting CUA playground with Cloud Containers...")
print("📝 Edit .env.local to update your API keys")

# Launch the Gradio UI and open it in the browser
app = create_gradio_ui()
app.launch(share=False, inbrowser=True)
EOF
else
  # Create run_demo.py for local macOS VMs
  cat > "$DEMO_DIR/run_demo.py" << 'EOF'
import asyncio
import os
from pathlib import Path
from dotenv import load_dotenv
from computer import Computer
from agent import ComputerAgent, LLM, AgentLoop, LLMProvider
from agent.ui.gradio.app import create_gradio_ui

# Load environment variables from .env.local
load_dotenv(Path(__file__).parent / ".env.local")

# Try to load API keys from environment
openai_key = os.environ.get("OPENAI_API_KEY", "")
anthropic_key = os.environ.get("ANTHROPIC_API_KEY", "")

if not openai_key and not anthropic_key:
    print("\n⚠️  No OpenAI or Anthropic API keys found in .env.local.")
    print("Please add at least one API key to use AI agents.")

print("🚀 Starting CUA playground with local macOS VMs...")
print("📝 Edit .env.local to update your API keys")

# Launch the Gradio UI and open it in the browser
app = create_gradio_ui()
app.launch(share=False, inbrowser=True)
EOF
fi

echo "☁️  CUA Cloud Container setup complete!"
echo "📝 Edit $DEMO_DIR/.env.local to update your API keys"
echo "🖥️  Start the playground by running: $DEMO_DIR/start_ui.sh"

# Check if the VM is running (only for local setup)
if [[ "$USE_CLOUD" == "false" ]]; then
  echo "🔍 Checking if the macOS CUA VM is running..."
  VM_RUNNING=$(lume ls | grep "macos-sequoia-cua" | grep "running" || echo "")

  if [ -z "$VM_RUNNING" ]; then
    echo "🚀 Starting the macOS CUA VM in the background..."
    lume run macos-sequoia-cua:latest &
    # Wait a moment for the VM to initialize
    sleep 5
    echo "✅ VM started successfully."
  else
    echo "✅ macOS CUA VM is already running."
  fi
fi

# Ask if the user wants to start the demo now
echo
read -p "Would you like to start the C/ua Computer-Use Agent UI now? (y/n) " -n 1 -r
echo
if [[ $REPLY =~ ^[Yy]$ ]]; then
  echo "🚀 Starting the C/ua Computer-Use Agent UI..."
  echo ""
  "$DEMO_DIR/start_ui.sh"
fi<|MERGE_RESOLUTION|>--- conflicted
+++ resolved
@@ -159,10 +159,6 @@
 mkdir -p "$CUA_DIR"
 
 # Create a virtual environment
-<<<<<<< HEAD
-VENV_DIR="$CUA_DIR/venv"
-=======
->>>>>>> 2b630fc7
 if [ ! -d "$VENV_DIR" ]; then
   $PYTHON_CMD -m venv "$VENV_DIR"
 fi
@@ -171,13 +167,8 @@
 source "$VENV_DIR/bin/activate"
 
 # Install required packages
-<<<<<<< HEAD
-echo "📦 Updating CUA packages..."
-pip install -U pip setuptools wheel cmake
-=======
 echo "📦 Updating C/ua packages..."
 pip install -U pip setuptools wheel Cmake
->>>>>>> 2b630fc7
 pip install -U cua-computer "cua-agent[all]"
 
 
@@ -185,10 +176,6 @@
 pip install git+https://github.com/ddupont808/mlx-vlm.git@stable/fix/qwen2-position-id
 
 # Create a simple demo script
-<<<<<<< HEAD
-DEMO_DIR="$CUA_DIR/demo"
-=======
->>>>>>> 2b630fc7
 mkdir -p "$DEMO_DIR"
 
 # Create .env.local file with API keys (only if it doesn't exist)
